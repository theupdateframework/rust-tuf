--- conflicted
+++ resolved
@@ -33,11 +33,6 @@
         }
     }
 
-<<<<<<< HEAD
-    #[cfg(test)]
-    pub(crate) fn metadata(&self) -> &HashMap<(MetadataPath, MetadataVersion), Box<[u8]>> {
-        &self.metadata
-=======
     /// Returns a [EphemeralBatchUpdate] for manipulating this repository. This allows callers to
     /// stage a number of mutations, and optionally atomically write them all at once.
     pub fn batch_update(&mut self) -> EphemeralBatchUpdate<'_, D> {
@@ -45,7 +40,11 @@
             parent_repo: self,
             staging_repo: EphemeralRepository::new(),
         }
->>>>>>> 7ace995e
+    }
+
+    #[cfg(test)]
+    pub(crate) fn metadata(&self) -> &HashMap<(MetadataPath, MetadataVersion), Box<[u8]>> {
+        &self.metadata
     }
 }
 
